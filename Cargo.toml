[package]
name = "openfa"
version = "0.1.0"
authors = ["Terrence Cole <terrence.d.cole@gmail.com>"]
edition = "2018"

[workspace]
members = [
        "apps/dump-pal",
        "apps/dump-pe",
        "apps/dump-pic",
        "apps/dump-sh",
        "apps/dump-asm",
        "apps/dump-lib",
        "apps/dump-vulkan",
        "apps/pack-pic",
        "apps/show-mm",
        "apps/show-dlg",
        #"apps/show-sh",
        "apps/show-sh-legacy",
        "apps/show-sh-raw",
        "apps/show-sky",

        "libs/animate",
        "libs/ansi",
        "libs/asset",
        "libs/dlg",
        "libs/fnt",
        "libs/i386",
        "libs/jt",
        "libs/lay",
        "libs/lib",
        "libs/lzss",
        "libs/mm",
        "libs/nt",
        "libs/omnilib",
        "libs/ot",
        "libs/packed_struct",
        "libs/pal",
        "libs/peff",
        "libs/pic",
        "libs/pkware",
        "libs/pt",
        "libs/legacy_render",
        "libs/render-shared/common/camera",
        "libs/render-vulkano/buffer/atmosphere",
        "libs/render-vulkano/buffer/global_layout",
        "libs/render-vulkano/buffer/raymarching",
        "libs/render-vulkano/buffer/shape_chunk",
        "libs/render-vulkano/buffer/shape_instance",
        "libs/render-vulkano/buffer/stars",
        "libs/render-vulkano/common/input",
        "libs/render-vulkano/common/geometry",
        "libs/render-vulkano/common/window",
        "libs/render-vulkano/draw/legacy_shape",
        "libs/render-vulkano/draw/shape",
        "libs/render-vulkano/draw/skybox",
        "libs/render-vulkano/draw/text",
        "libs/render-wgpu/buffer/atmosphere",
        "libs/render-wgpu/buffer/fullscreen",
        "libs/render-wgpu/buffer/global_data",
        "libs/render-wgpu/buffer/glyph_cache",
        "libs/render-wgpu/buffer/shape_chunk",
        "libs/render-wgpu/buffer/shape_instance",
        "libs/render-wgpu/buffer/stars",
<<<<<<< HEAD
        "libs/render-wgpu/buffer/t2",
        "libs/render-wgpu/buffer/text_layout",
=======
        "libs/render-wgpu/buffer/t2_buffer",
>>>>>>> 65ac0640
        "libs/render-wgpu/common/build-shaders",
        "libs/render-wgpu/common/gpu",
        "libs/render-wgpu/common/input",
        "libs/render-wgpu/render_pass/screen_text",
        "libs/render-wgpu/render_pass/shape",
        "libs/render-wgpu/render_pass/skybox",
        "libs/render-wgpu/render_pass/t2_terrain",
        "libs/resource",
        "libs/reverse",
        "libs/sh",
        "libs/star_catalog",
        "libs/t2",
        "libs/world",
        "libs/xt",
]

# Emit debugging symbols for tracing
[profile.release]
debug = true

# Need profile-overrides from nightly
# The external 'image' crate is extremely slow with optimizations.
# The internal 'pkware' crate is also extremly slow without opt 1+.
#[profile.dev.overrides.image]
#opt-level = 3
#[profile.dev.overrides.pkware]
#opt-level = 2

[dependencies]<|MERGE_RESOLUTION|>--- conflicted
+++ resolved
@@ -63,12 +63,8 @@
         "libs/render-wgpu/buffer/shape_chunk",
         "libs/render-wgpu/buffer/shape_instance",
         "libs/render-wgpu/buffer/stars",
-<<<<<<< HEAD
-        "libs/render-wgpu/buffer/t2",
         "libs/render-wgpu/buffer/text_layout",
-=======
         "libs/render-wgpu/buffer/t2_buffer",
->>>>>>> 65ac0640
         "libs/render-wgpu/common/build-shaders",
         "libs/render-wgpu/common/gpu",
         "libs/render-wgpu/common/input",
