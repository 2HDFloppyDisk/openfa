--- conflicted
+++ resolved
@@ -18,17 +18,10 @@
 mod texture_atlas;
 mod upload;
 
-<<<<<<< HEAD
-pub use chunk::{Chunk, ChunkPart, ClosedChunk, OpenChunk, ShapeId};
-pub use chunk_manager::{ChunkIndex, ShapeChunkManager};
-pub use draw_state::DrawState;
-pub use upload::{DrawSelection, ShapeErrata, Vertex};
-=======
 pub use chunk::{Chunk, ChunkId, ChunkPart, ClosedChunk, OpenChunk, ShapeId};
 pub use chunk_manager::ShapeChunkManager;
 pub use draw_state::DrawState;
 pub use upload::{DrawSelection, ShapeErrata, ShapeWidgets, Vertex};
->>>>>>> 94381da0
 
 mod test_vs {
     use vulkano_shaders::shader;
@@ -135,40 +128,13 @@
             "WAVE1.SH",
             "WAVE2.SH",
         ];
-<<<<<<< HEAD
-        let mut chunks = Vec::new();
-        let mut chunk_index = 0;
-=======
 
         let mut all_shapes = Vec::new();
         let mut chunk_man = ShapeChunkManager::new(pipeline, &window)?;
->>>>>>> 94381da0
         for name in shapes {
             if skipped.contains(&name.as_str()) {
                 continue;
             }
-<<<<<<< HEAD
-            if open_chunk.chunk_is_full() {
-                let (chunk, future) = ClosedChunk::new(
-                    open_chunk,
-                    ChunkIndex(chunk_index),
-                    pipeline.clone(),
-                    &window,
-                )?;
-                chunk_index += 1;
-                future.then_signal_fence_and_flush()?.wait(None)?;
-                chunks.push(chunk);
-                open_chunk = OpenChunk::new(&window)?;
-            }
-            open_chunk.upload_shape(&name, DrawSelection::NormalModel, &palette, &lib, &window)?;
-        }
-        let (chunk, future) = ClosedChunk::new(
-            open_chunk,
-            ChunkIndex(chunk_index),
-            pipeline.clone(),
-            &window,
-        )?;
-=======
             let (shape_id, _maybe_fut) = chunk_man.upload_shape(
                 &name,
                 DrawSelection::NormalModel,
@@ -179,7 +145,6 @@
             all_shapes.push(shape_id);
         }
         let future = chunk_man.finish(&window)?;
->>>>>>> 94381da0
         future.then_signal_fence_and_flush()?.wait(None)?;
 
         for shape_id in &all_shapes {
