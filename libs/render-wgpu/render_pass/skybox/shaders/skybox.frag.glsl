--- conflicted
+++ resolved
@@ -32,11 +32,7 @@
 void main() {
     vec3 view = normalize(v_ray);
     vec3 camera = camera_position_earth_km().xyz;
-<<<<<<< HEAD
-    vec3 sun_direction = camera_and_sun.xyz;
-=======
     vec3 sun_direction = sun_direction.xyz;
->>>>>>> d711acf2
 
     vec3 ground_radiance;
     float ground_alpha;
